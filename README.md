--- conflicted
+++ resolved
@@ -39,13 +39,12 @@
 $ source env/bin/activate
 ```
 
-<<<<<<< HEAD
 ##### (If you're on a mac) Make sure xcode tools are installed
 
 ```
 $ xcode-select --install
 ```
-=======
+
 ##### Add Environment Variables 
 
 Create a file called `.env` that contains environment variables in the following syntax: `ENVIRONMENT_VARIABLE=value`. For example,
@@ -56,7 +55,6 @@
 SECRET_KEY=SuperRandomStringToBeUsedForEncryption
 ```
 **Note: do not include the `.env` file in any commits. This should remain private.**
->>>>>>> 5b949992
 
 ##### Install the dependencies
 
