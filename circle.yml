machine:
  python:
    version: 3.4.2
dependencies:
  pre:
    - pip install -U flake8
    - pip install -U isort
    - pip install -U yapf

test:
  override:
<<<<<<< HEAD
    - find . -not -path '*/.eggs/*' -name '*.py' | xargs flake8
    - python3.4 manage.py test
=======
    - find . -not -path '*/.eggs/*' -not -path './venv/*' -name '*.py' | xargs flake8 
    - python manage.py test
>>>>>>> eaa4c549
<|MERGE_RESOLUTION|>--- conflicted
+++ resolved
@@ -9,10 +9,5 @@
 
 test:
   override:
-<<<<<<< HEAD
-    - find . -not -path '*/.eggs/*' -name '*.py' | xargs flake8
-    - python3.4 manage.py test
-=======
     - find . -not -path '*/.eggs/*' -not -path './venv/*' -name '*.py' | xargs flake8 
-    - python manage.py test
->>>>>>> eaa4c549
+    - python manage.py test