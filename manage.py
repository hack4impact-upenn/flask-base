--- conflicted
+++ resolved
@@ -5,10 +5,11 @@
 # 3rd Party
 from flask.ext.migrate import Migrate, MigrateCommand
 from flask.ext.script import Manager, Shell
+from redis import Redis
+from rq import Connection, Queue, Worker
 # Our code
 from app import create_app, db
 from app.models import User, Role
-<<<<<<< HEAD
 
 # A note about python manage.py runserver. Runserver is
 # actually located in flask.ext.script. Since we
@@ -26,16 +27,7 @@
 # this block. Per our running example, os.environ["NAME"] = "VALUE"
 # These environment variables can be accessed with "os.getenv('KEY')"
 
-
-=======
-from redis import Redis
-from rq import Worker, Queue, Connection
-from flask.ext.script import Manager, Shell
-from flask.ext.migrate import Migrate, MigrateCommand
-
-
 # Import settings from .env file. Must define FLASK_CONFIG
->>>>>>> fffd7bee
 if os.path.exists('.env'):
     print('Importing environment from .env file')
     for line in open('.env'):
@@ -151,19 +143,13 @@
     """Runs the set-up needed for both local development and production."""
     Role.insert_roles()
 
-<<<<<<< HEAD
-# You may/may not know this but the whole
-# if __name__ == '__main__' check is to see if this file is being executed
-# directly rather than indirectly (by being imported through another file).
-# So when we execute this file directly (by running python manage.py SOMECMD)
-# we get the option of instatiating the manager instance
-# These methods should be accessible from other
-# files though if imported. << HAVE NOT TESTED THIS THEORY OUT
-# But you would have a tough time executing these commands from cmd line
-# without the Manager init (otherwise you have to deal with argvs and
-# stuff that is frankly tedious).
+# The run_worker command will initialize a task queue. This is basically a
+# list of operations stored in memory that the server will get around to doing
+# eventually. This is great for doing asynchronous tasks. The memory store
+# used for holding these tasks is called Redis. We set up a default redis
+# password and then open a connection to the redis DB. We instantiate a worker
+# and add a queue of items that needs to be processed on that worker.
 
-=======
 
 @manager.command
 def run_worker():
@@ -179,7 +165,18 @@
     with Connection(conn):
         worker = Worker(map(Queue, listen))
         worker.work()
->>>>>>> fffd7bee
+
+# You may/may not know this but the whole
+# if __name__ == '__main__' check is to see if this file is being executed
+# directly rather than indirectly (by being imported through another file).
+# So when we execute this file directly (by running python manage.py SOMECMD)
+# we get the option of instatiating the manager instance
+# These methods should be accessible from other
+# files though if imported. << HAVE NOT TESTED THIS THEORY OUT
+# But you would have a tough time executing these commands from cmd line
+# without the Manager init (otherwise you have to deal with argvs and
+# stuff that is frankly tedious).
+
 
 if __name__ == '__main__':
     manager.run()