// Semantic UI breakpoints
var mobileBreakpoint = '768px';
var tabletBreakpoint = '992px';
var smallMonitorBreakpoint = '1200px';

$(document).ready(function () {
    // Enable dismissable flash messages
    $('.message .close').on('click', function () {
        $(this).closest('.message').transition('fade');
    });

    // Enable mobile navigation
    $('#open-nav').on('click', function () {
        $('.mobile.only .vertical.menu').transition('slide down');
    });

    // Enable sortable tables
    $('table.ui.sortable').tablesort();

    // Enable dropdowns
    $('.dropdown').dropdown();
    $('select').dropdown();
<<<<<<< HEAD
=======
    
>>>>>>> 806a796d
});


// Add a case-insensitive version of jQuery :contains pseduo
// Used in table filtering
(function ($) {
    function icontains(elem, text) {
        return (elem.textContent || elem.innerText || $(elem).text() || "")
                .toLowerCase().indexOf((text || "").toLowerCase()) > -1;
    }

    $.expr[':'].icontains = $.expr.createPseudo ?
        $.expr.createPseudo(function (text) {
            return function (elem) {
                return icontains(elem, text);
            };
        }) :
        function (elem, i, match) {
            return icontains(elem, match[3]);
        };
})(jQuery);

<<<<<<< HEAD

// mobile dropdown menu state change 
// This code is used for modeling the state of the mobile dropdown menu. 
// When a mobile menu item with a dropdown is touched, the changeMenu function
// is called. It gets all the children of the dropdown and stores them as the
// children variable. During this time, the state of the dropdown menu is saved
// into the currentState array for later. A 'back' item that has an onclick attr
// calling the back() function is appended to the children variable and the
// html of the mobile dropdown is set to the children variable. 
// If the back button is clicked, we get the parent menu of the submenu by popping
// the currentState variable.

var currentState = [];

function changeMenu(e) {
  var children = $($(e).children()[1]).html();
  currentState.push($('.mobile.only .vertical.menu').html());
  children += '<a class="item" onClick="back()">Back</a><i class="back icon"></i>';
  $('.mobile.only .vertical.menu').html(children);
}

=======
// mobile dropdown menu state change 
var currentState = []
function changeMenu(e) {
  var children = $($(e).children()[1]).html();
  currentState.push($('.mobile.only .vertical.menu').html());
  children += '<a class="item" onClick="back()">Back</a><i class="back icon"></i>'
  $('.mobile.only .vertical.menu').html(children);
}
>>>>>>> 806a796d
function back() {
  $('.mobile.only .vertical.menu').html(currentState.pop());
}<|MERGE_RESOLUTION|>--- conflicted
+++ resolved
@@ -20,10 +20,6 @@
     // Enable dropdowns
     $('.dropdown').dropdown();
     $('select').dropdown();
-<<<<<<< HEAD
-=======
-    
->>>>>>> 806a796d
 });
 
 
@@ -46,7 +42,6 @@
         };
 })(jQuery);
 
-<<<<<<< HEAD
 
 // mobile dropdown menu state change 
 // This code is used for modeling the state of the mobile dropdown menu. 
@@ -63,21 +58,11 @@
 
 function changeMenu(e) {
   var children = $($(e).children()[1]).html();
+  children += '<a class="item" onClick="back()">Back</a><i class="back icon"></i>';
   currentState.push($('.mobile.only .vertical.menu').html());
-  children += '<a class="item" onClick="back()">Back</a><i class="back icon"></i>';
   $('.mobile.only .vertical.menu').html(children);
 }
 
-=======
-// mobile dropdown menu state change 
-var currentState = []
-function changeMenu(e) {
-  var children = $($(e).children()[1]).html();
-  currentState.push($('.mobile.only .vertical.menu').html());
-  children += '<a class="item" onClick="back()">Back</a><i class="back icon"></i>'
-  $('.mobile.only .vertical.menu').html(children);
-}
->>>>>>> 806a796d
 function back() {
   $('.mobile.only .vertical.menu').html(currentState.pop());
 }