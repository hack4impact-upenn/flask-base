# System
import os

# 3rd party
from flask import Flask
from flask.ext.assets import Environment
from flask.ext.compress import Compress
from flask.ext.login import LoginManager
from flask.ext.mail import Mail
from flask.ext.sqlalchemy import SQLAlchemy
from flask.ext.wtf import CsrfProtect
<<<<<<< HEAD

# our code
=======
from flask.ext.compress import Compress
from flask.ext.rq import RQ

from config import config
>>>>>>> fffd7bee
from assets import app_css, app_js, vendor_css, vendor_js
from config import config
from utils import register_template_utils

basedir = os.path.abspath(os.path.dirname(__file__))

# The following lines do basic instatiation of the mail, database,
# csrf protection, and compression in the application.
# Documentation for Flask-mail: https://pythonhosted.org/flask-mail/
# Documentation for SQLAlchemy: http://www.sqlalchemy.org/
# Documentation for CsrfProtect:
# http://flask-wtf.readthedocs.io/en/latest/csrf.html
#
# Note about CSRF protection. This basically prevents hackers
# from being able to post to our POST routes without having actually
# loaded a form on our website. E.g. they could potentially create
# users if they found out the URL for our register routes and
# the params we expect (its fairly easy to do). But with
# CSRF protection, all forms have a hidden field that is verified on
# our end. This is a bit low level, but there is a SESSION object
# stored on the flask server in memory. Each user has their
# own session containing things like their username, password, etc
# When a form created, a random string called a CSRF token is
# created and is sent along with the form in a hidden field.
# Simultaneously, this string is added to the user session
# stored on the server. When the user submits a form, then
# the server will check to see if the hidden form field with the
# CSRF token matches the CSRF token stored in the user's session
# on the server. If it does, then everything is fine and the
# POST request can proceed normally. If not, then the POST request
# is aborted as a 403 (i think) error is thrown...basically
# the user is not able to POST. This is great for forms, but
# if you want to create a public API that does not require a session,
# then you'll want to include a decorator on your route @csrf.exempt
#
# Compress compresses flask application responses. << NOT SURE WHAT
# THIS ENTAILS.


mail = Mail()
db = SQLAlchemy()
csrf = CsrfProtect()
compress = Compress()
# Set up Flask-Login
# Flask-login provides us with a bunch of easy ways to do secure and
# simple login techniques. LoginManager() is the main class that
# will handle all of this. Session protection makes sure the
# user session is very secure and login_manager.login_view
# Is the view that the a non-authenticated user will get redirected
# to. Otherwise it is a 401 error.


login_manager = LoginManager()
login_manager.session_protection = 'strong'
login_manager.login_view = 'account.login'

# create_app is called from manage.py with the configuration name
# the config name is then looked up in flask-base/config.py and
# all the config variables are imported.


def create_app(config_name):
    app = Flask(__name__)
    app.config.from_object(config[config_name])
    config[config_name].init_app(app)

    # Set up extensions
    # init_app(app) are methods in each of these packages
    # More on init_app. It binds each instance of the respective
    # application to the flask app. However, we do need to specify
    # an application context while using things like db, mail,
    # login_manager, and compress since they are not bound to our
    # application _exclusively_.

    mail.init_app(app)
    db.init_app(app)
    login_manager.init_app(app)
    csrf.init_app(app)
    compress.init_app(app)
    RQ(app)

    # Register Jinja template functions.
    # Notes! Look in ./utils.py. In short this will give us
    # access to some very useful tests and globals in our
    # templates.

    register_template_utils(app)

    # Set up asset pipeline
    # This one is a bit complex. First an Environment instance is created
    # that holds references to a single path to the 'static' folder. We don't
    # really care about that since the url_for() method allows us to specify
    # access to resources in the static/ directory. But we then append all the
    # folders and files within the 'dirs' array to the environment. This
    # action provides context for the subsequence set of register actions.
    # Looking in app/assets.py there are some Bundle instances created with
    # 3 parameters mainly: what type of file(s) to bundle, a type of filter/
    # transpiler to apply, and then a final output file. E.g. for the
    # app_css bundle, it looks within assets/styles, assets/scripts for any
    # *.scss files, converts them to css with the scss transpiler and then
    # outputs it to the styles/app.css file.
    # See the templates/partials/_head.html
    # file for more information on how to actually include the file.

    assets_env = Environment(app)
    dirs = ['assets/styles', 'assets/scripts']
    for path in dirs:
        assets_env.append_path(os.path.join(basedir, path))
    assets_env.url_expire = True

    assets_env.register('app_css', app_css)
    assets_env.register('app_js', app_js)
    assets_env.register('vendor_css', vendor_css)
    assets_env.register('vendor_js', vendor_js)

    # Configure SSL if platform supports it
    if not app.debug and not app.testing and not app.config['SSL_DISABLE']:
        from flask.ext.sslify import SSLify
        SSLify(app)

    # Create app blueprints
    # Blueprints allow us to set up url prefixes for routes contained
    # within the views file of each of the divisions we specify to be
    # registered with a blueprint. Blueprints are meant to distinguish between
    # the variable different bodies within a large application.
    # In the case of flask-base, we have 'main', 'account', and 'admin'
    # sections. The 'main' section contains error handling and views.
    # The other sections contain mainly just views. The folders for each of
    # these sections also contain an __init__ file which actually creates the
    # Blueprint itself with a name and a default __name__ param as well.
    # After that, the views file and any other files that depend upon the
    # blueprint are imported and can use the variable name assigned to the
    # blueprint to reference things like decorators for routes. e.g. if my
    # blueprint is name 'first_component', I would use the following as
    # a decorator for my routes '@first_component.route'. By specifying
    # the url_prefix, all of the functions and routes etc of the blueprint
    # will be read with the base url_prefix specified. E.g. if I wanted
    # to access the '/blah' route within the 'acount' blueprint, I need only
    # specify @account.router('/blah') def ... as my method in views.py under
    # the account/ directory. But I would be able to access it in the
    # browser with yourdomain.com/accounts/blah
    #
    # A note on why we are importing here: Because stuff will break...and for
    # a good reason! The account import in turn imports the views.py file under
    # the account/ directory. The views.py in turn references db
    # db is the database instance which was created after the import statements
    # If we had included these import statements at the very top, views.py
    # under account would have refered to a db instance which was not created!
    # hence errors...all the errors (at least in files relying upon a created
    # db instance...and any instance created beyond that.
    from account import account as account_blueprint
    from admin import admin as admin_blueprint
    from main import main as main_blueprint

    app.register_blueprint(main_blueprint)
    app.register_blueprint(account_blueprint, url_prefix='/account')
    app.register_blueprint(admin_blueprint, url_prefix='/admin')

    return app<|MERGE_RESOLUTION|>--- conflicted
+++ resolved
@@ -8,16 +8,10 @@
 from flask.ext.login import LoginManager
 from flask.ext.mail import Mail
 from flask.ext.sqlalchemy import SQLAlchemy
+from flask.ext.rq import RQ
 from flask.ext.wtf import CsrfProtect
-<<<<<<< HEAD
 
 # our code
-=======
-from flask.ext.compress import Compress
-from flask.ext.rq import RQ
-
-from config import config
->>>>>>> fffd7bee
 from assets import app_css, app_js, vendor_css, vendor_js
 from config import config
 from utils import register_template_utils
